--- conflicted
+++ resolved
@@ -41,14 +41,8 @@
 ;; Open a file containing a certificate, either PEM or DER encode.  Now
 ;; use M-x `x509-viewcert' to create a new buffer that displays the decoded
 ;; certificate.
-<<<<<<< HEAD
-;; Use M-x `x509-viewcrl', M-X `x509-viewasn1', M-x `x509-viewkey', M-x
-;; `x509-viewdh' and `x509-viewcsr' in a similar manner.
-=======
-
 ;; Use `x509-viewcrl', `x509-viewasn1',`x509-viewkey', `x509-viewdh',
 ;; `x509-viewreq' in a similar manner.
->>>>>>> 17e86166
 
 ;;; Code:
 
@@ -370,7 +364,10 @@
 With \\[universal-argument] prefix, you can edit the command arguements."
   (interactive (x509--read-arguments
                 "req args: "
-                (format "req -nameopt utf8 -text -noout -inform %s"
+                (format "req -nameopt %sutf8 -text -noout -inform %s"
+                        (if x509-multiline-names
+                            "multiline,"
+                          "")
                         (x509--buffer-encoding))
                 'x509--viewreq-history))
   (x509--process-buffer (split-string-and-unquote args))
@@ -428,24 +425,6 @@
                 'x509--viewkey-history))
   (x509--process-buffer (split-string-and-unquote args))
   (x509-mode))
-
-;;;###autoload
-(defun x509-viewcsr (&optional args)
-  "Parse current buffer as a certificate signing request file.
-Display result in another buffer.
-
-Append ARGS to the openssl command.
-
-With \\[universal-argument] prefix, you can edit the command arguements."
-  (interactive (x509--read-arguments
-                "x509 args: "
-                (format "req -nameopt multiline,utf8 -text -noout -inform %s"
-                        (x509--buffer-encoding))
-                'x509--viewcsr-history))
-  (x509--process-buffer (split-string-and-unquote args))
-  (x509-mode))
-
-(defvar x509--viewcsr-history nil "History list for x509-viewcsr.")
 
 ;; ----------------------------------------------------------------------------
 ;; asn1-mode
